--- conflicted
+++ resolved
@@ -5,7 +5,6 @@
       "groups": [
         {
           "inserts": {
-<<<<<<< HEAD
             "amount": 100000,
             "key": { "uniform": { "len": 32 } },
             "val": { "uniform": { "len": 32 } }
@@ -16,11 +15,6 @@
             "amount": 400000,
             "key": { "uniform": { "len": 32 } },
             "val": { "uniform": { "len": 32 } }
-=======
-            "amount": 500000,
-            "key": { "uniform": { "len": 512 } },
-            "val": { "uniform": { "len": 512 } }
->>>>>>> fdf075b0
           },
           "point_deletes": {
             "amount": 100000
